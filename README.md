--- conflicted
+++ resolved
@@ -14,12 +14,8 @@
 For information/bug reports, contact Alexander Hart at entap.dev@gmail.com
 
 ---
-<<<<<<< HEAD
-Copyright 2017-2021, Alexander Hart, Dr. Jill Wegrzyn
-=======
 Copyright 2017-2021
 Alexander Hart, Dr. Jill Wegrzyn, Dr. Stephen Ficklin, Josh Burns
->>>>>>> 10605b7f
 
 EnTAP is protected under the GNU General Public License Version 3
 
