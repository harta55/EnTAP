#-------------------------------
# [ini_instructions]
#When using this ini file keep the following in mind:
#	1. Do not edit the input keys to the left side of the '=' sign
#	2. Be sure to use the proper value type (either a string, list, or number)
#	3. Do not add unecessary spaces to your input
#	4. When inputting a list, only add a ',' between each entry
#-------------------------------
# [expression_analysis]
#-------------------------------
#Specify the FPKM threshold with expression analysis. EnTAP will filter out transcripts below this value. (default: 0.5)
#type:decimal
fpkm=0.5
#Specify the path to the BAM/SAM file for expression analysis
#type:string
align=
#Specify this flag if your BAM/SAM file was generated through single-end reads
#Note: this is only required in expression analysis
#Default: paired-end
#type:boolean (true/false)
single-end=false
#-------------------------------
# [frame_selection-transdecoder]
#-------------------------------
#Transdecoder only. Specify the minimum protein length
#type:integer
transdecoder-m=100
#Specify this flag if you would like to pipe the TransDecoder command '--no_refine_starts' when it is executed. Default: False
#This will 'start refinement identifies potential start codons for 5' partial ORFs using a PWM, process on by default.' 
#type:boolean (true/false)
transdecoder-no-refine-starts=false
#-------------------------------
# [general]
#-------------------------------
#Specify the output directory you would like the data produced by EnTAP to be saved to.
#type:string
out-dir=entap_outfiles
#Select this option if you would like to overwrite files from a previous execution of EnTAP. This will DISABLE 'picking up where you left off' which enables you to continue an annotation from where you left off before. Refer to the documentation for more information.
#type:boolean (true/false)
overwrite=false
#Path to the input transcriptome file
#type:string
input=
#Provide the paths to the databases you would like to use for either 'run' or 'configuration'.
#For running/execution:
#    - Ensure the databases selected are in a DIAMOND configured format with an extension of .dmnd
#For configuration:
#    - Ensure the databases are in a typical FASTA format
#Note: if your databases do not have the typical NCBI or UniProt header format, taxonomic  information and filtering may not be utilized. Refer to the documentation to see how to properly format any data.
#type:list (string)
database=
#By default, EnTAP will trim the sequence ID to the nearest space to help with compatibility across software. This command will instead remove the spaces in a sequence ID rather than trimming.
#'>TRINITY_231.1 Protein Information' will become...
#'>TRINITY_231.1ProteinInformation' 
#type:boolean (true/false)
no-trim=false
#Specify the number of threads that will be used throughout EnTAP execution
#type:integer
threads=1
#Specify the output format for the processed alignments. EnTAP will generally try to output these unless the data is unavailable. Multiple flags can be specified:
#    1. TSV Format (default)
#    2. CSV Format
#    3. FASTA Amino Acid (default)
#    4. FASTA Nucleotide (default)
#    5. Gene Enrichment Sequence ID vs. Effective Length TSV
#    6. Gene Enrichment Sequence ID vs. GO Term TSV
#    7. Gene Ontology Terms TSV (default)
#type:list (integer)
output-format=1,3,4,7,
#-------------------------------
# [horizontal-gene-transfer]
#-------------------------------
#Specify the DIAMOND configured (.dmnd extension) donor databases for Horizontal Gene Transfer 
#analysis
#type:list (string)
hgt-donor=
#Specify the DIAMOND configured (.dmnd extension) recipient databases for Horizontal Gene Transfer 
#analysis
#type:list (string)
hgt-recipient=
#Specify the path to the GFF file associated with your dataset. Ensure that all headers match those in your 
#input transcript file.
#type:string
hgt-gff=
#-------------------------------
# [ontology]
#-------------------------------
# Specify the ontology source databases you would like to use
#Note: it is possible to specify more than one! Just use multiple --ontology_source flags
#Specify flags as follows:
#    0. EggNOG (default)
#    1. InterProScan
#type:list (integer)
ontology_source=0,
#-------------------------------
# [ontology-eggnog-mapper]
#-------------------------------
<<<<<<< HEAD
#Specify this to turn on/off EggNOG contaminant analysis. This leverages the taxon input from the contaminant Similarity Search command to determine if an EggNOG annotation should be flagged as a contaminant. EggNOG contaminant analysis can only be performed alongside Similarity Search contaminant analysis (not on its own) and will only be utilized if no alignments were found for a given transcript during Similarity Searching
#type:boolean (true/false)
eggnog-contaminant=true
=======
#Specify this to use the '--dbmem' flag with EggNOG-mapper. This will load the entire eggnog.db sqlite3 database into memory which can require up to ~44GB of memory. However, this will significantly speed up EggNOG annotations.
#type:boolean (true/false)
eggnog-dbmem=false
>>>>>>> 60395217
#-------------------------------
# [ontology-interproscan]
#-------------------------------
#Select which databases you would like for InterProScan. Databases must be one of the following:
#    -tigrfam
#    -sfld
#    -prodom
#    -hamap
#    -pfam
#    -smart
#    -cdd
#    -prositeprofiles
#    -prositepatterns
#    -superfamily
#    -prints
#    -panther
#    -gene3d
#    -pirsf
#    -coils
#    -morbidblite
#Make sure the database is downloaded, EnTAP will not check!
#--interproscan-db tigrfam --interproscan-db pfam
#type:list (string)
interproscan-db=
#-------------------------------
# [similarity_search]
#-------------------------------
#Specify the type of species/taxon you are analyzing and would like alignments closer in taxonomic relevance to be favored (based on NCBI Taxonomic Database)
#Note: replace all spaces with underscores '_'
#type:string
taxon=
#Select the minimum query coverage to be allowed during similarity searching
#type:decimal
qcoverage=50
#Select the minimum target coverage to be allowed during similarity searching
#type:decimal
tcoverage=50
#Specify the contaminants you would like to flag for similarity searching. Contaminants can be selected by species or through a specific taxon (insecta) from the NCBI Taxonomy Database. If your taxon is more than one word just replace the spaces with underscores (_).
#Note: since hits are based upon a multitide of factors, a contaminant might end up being the best hit for an alignment. In this scenario, EnTAP will flag the contaminant and it can be removed if you would like.
#type:list (string)
contam=
#Specify the E-Value that will be used as a cutoff during similarity searching.
#type:decimal
e-value=1e-05
#List of keywords that should be used to specify uninformativeness of hits during similarity searching. Generally something along the lines of 'hypothetical' or 'unknown' are used. Each term should be separated by a comma (,) This can be used if you would like to tag certain descriptions or would like to weigh certain alignments differently (see full documentation)
#Example (defaults):
#conserved, predicted, unknown, hypothetical, putative, unidentified, uncultured, uninformative, unnamed
#type:list (string)
uninformative=conserved,predicted,unknown,unnamed,hypothetical,putative,unidentified,uncharacterized,uncultured,uninformative,<|MERGE_RESOLUTION|>--- conflicted
+++ resolved
@@ -95,15 +95,12 @@
 #-------------------------------
 # [ontology-eggnog-mapper]
 #-------------------------------
-<<<<<<< HEAD
 #Specify this to turn on/off EggNOG contaminant analysis. This leverages the taxon input from the contaminant Similarity Search command to determine if an EggNOG annotation should be flagged as a contaminant. EggNOG contaminant analysis can only be performed alongside Similarity Search contaminant analysis (not on its own) and will only be utilized if no alignments were found for a given transcript during Similarity Searching
 #type:boolean (true/false)
 eggnog-contaminant=true
-=======
 #Specify this to use the '--dbmem' flag with EggNOG-mapper. This will load the entire eggnog.db sqlite3 database into memory which can require up to ~44GB of memory. However, this will significantly speed up EggNOG annotations.
 #type:boolean (true/false)
 eggnog-dbmem=false
->>>>>>> 60395217
 #-------------------------------
 # [ontology-interproscan]
 #-------------------------------
