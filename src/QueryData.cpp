/*
 *
 * Developed by Alexander Hart
 * Plant Computational Genomics Lab
 * University of Connecticut
 *
 * For information, contact Alexander Hart at:
 *     entap.dev@gmail.com
 *
 * Copyright 2017, Alexander Hart, Dr. Jill Wegrzyn
 *
 * This file is part of EnTAP.
 *
 * EnTAP is free software: you can redistribute it and/or modify
 * it under the terms of the GNU General Public License as published by
 * the Free Software Foundation, either version 3 of the License, or
 * (at your option) any later version.
 *
 * EnTAP is distributed in the hope that it will be useful,
 * but WITHOUT ANY WARRANTY; without even the implied warranty of
 * MERCHANTABILITY or FITNESS FOR A PARTICULAR PURPOSE.  See the
 * GNU General Public License for more details.
 *
 * You should have received a copy of the GNU General Public License
 * along with EnTAP.  If not, see <http://www.gnu.org/licenses/>.
*/

#include <iomanip>
#include "QueryData.h"
#include "ExceptionHandler.h"


/**
 * ======================================================================
 * Function QueryData::QueryData(std::string &input_file,
 *                              std::string &out_path,
 *                              bool &is_complete,
 *                              bool &trim)
 *
 * Description          - Parses input transcriptome and converts to map of
 *                        each query sequence
 *                      - This map is passed throughout EnTAP execution and
 *                        updated
 *
 * Notes                - None
 *
 * @param input_file    - Path to input transcriptome
 * @param trim          - Flag from user to trim sequence ID to first space
 * @param is_complete   - Flag from user if the entire transcriptome is a
 *                        complete gene
 * @return              - None
 *
 * =====================================================================
 */
QueryData::QueryData(std::string &input_file, std::string &out_path, bool &is_complete, bool &trim) {
    print_debug("Processing transcriptome...");

    std::stringstream                        out_msg;
    std::string                              out_name;
    std::string                              out_new_path;
    std::string                              line;
    std::string                              sequence;
    std::string                              seq_id;
    std::string                              longest_seq;
    std::string                              shortest_seq;
    std::string                              transcript_type;
    unsigned long                            count_seqs=0;
    unsigned long long                       total_len=0;
    unsigned short                           shortest_len=10000;
    unsigned short                           longest_len=0;
    unsigned short                           len;
    double                                   avg_len;
    std::vector<unsigned short>              sequence_lengths;
    std::pair<unsigned short, unsigned short>n_vals;

    _trim = trim;

    if (!file_exists(input_file)) {
        throw ExceptionHandler("Input file not found at: " + input_file,ENTAP_ERR::E_INPUT_PARSE);
    }

    boostFS::path path(input_file);
    out_name     = path.filename().string();
    out_new_path = PATHS(out_path,out_name);
    boostFS::remove(out_new_path);

    set_input_type(input_file);
    _protein ? transcript_type = PROTEIN_FLAG : transcript_type = NUCLEO_FLAG;

    std::ifstream in_file(input_file);
    std::ofstream out_file(out_new_path,std::ios::out | std::ios::app);

    while (true) {
        std::getline(in_file, line);
        if (line.empty() && !in_file.eof()) continue;
        if (line.find(">") == 0 || in_file.eof()) {
            if (!seq_id.empty()) {
                if (in_file.eof()) {
                    out_file << line << std::endl;
                    sequence += line + "\n";
                }
                QuerySequence query_seq = QuerySequence(_protein,sequence);
                if (is_complete) query_seq.setFrame(COMPLETE_FLAG);
                query_seq.setQseqid(seq_id);
                (*_pSequences).emplace(seq_id, query_seq);
                count_seqs++;
                len = (unsigned short) query_seq.getSeq_length();
                total_len += len;
                if (len > longest_len) {
                    longest_len = len;longest_seq = seq_id;
                }
                if (len < shortest_len) {
                    shortest_len = len;shortest_seq = seq_id;
                }
                sequence_lengths.push_back(len);
            }
            if (in_file.eof()) break;
            sequence = trim_sequence_header(seq_id, line);
            out_file << sequence;
        } else {
            out_file << line << std::endl;
            sequence += line + "\n";
        }
    }
    in_file.close();
    out_file.close();
    avg_len = total_len / count_seqs;
    // first - n50, second - n90
    n_vals = calculate_N_vals(sequence_lengths, total_len);

    out_msg<<std::fixed<<std::setprecision(2);
    out_msg << ENTAP_STATS::SOFTWARE_BREAK
            << "Transcriptome Statistics\n"
            << ENTAP_STATS::SOFTWARE_BREAK<<
            transcript_type << " sequences found"          <<
            "\nTotal sequences: "                          << count_seqs    <<
            "\nTotal length of transcriptome(bp): "        << total_len     <<
            "\nAverage sequence length(bp): "              << avg_len       <<
            "\nn50: "                                      << n_vals.first  <<
            "\nn90: "                                      << n_vals.second <<
            "\nLongest sequence(bp): " << longest_len << " ("<<longest_seq<<")"<<
            "\nShortest sequence(bp): "<< shortest_len<<" ("<<shortest_seq<<")";
    if (is_complete)out_msg<<"\nAll sequences ("<<count_seqs<<") were flagged as complete genes";
    std::string msg = out_msg.str();
    print_statistics(msg);
    print_debug("Success!");
    input_file = out_new_path;
}


void QueryData::set_input_type(std::string &in) {
    std::string    line;
    unsigned char  line_count;
    unsigned short deviations;
    std::ifstream in_file(in);

    line_count = 0;
    deviations = 0;
    while(std::getline(in_file,line)) {
        if (line.empty() || line_count > LINE_COUNT) continue;
        if (line.find('>') == std::string::npos) {
            for (char &c : line) {
                toupper(c);
                if (NUCLEO_MAP.find(c) == NUCLEO_MAP.end()) deviations++;
            }
        }
        line_count++;
    }
    _protein = deviations > NUCLEO_DEV;
    in_file.close();
}

QUERY_MAP_T *QueryData::get_pSequences() const {
    return _pSequences;
}

bool QueryData::is_protein() const {
    return _protein;
}


/**
 * Description - This function calculates n50 and n90 values with sequence
 *               length (nucleotide) information from a transcriptome
 *
 * @param seq_lengths - Vector of all (nucl) sequence lengths in transcriptome.
 *                    These will be sorted.
 * @param total_len   - Sum of all nucleotide lengths in transcriptome
 *
 * @return            - Pair of <n50,n90>
 */
std::pair<unsigned short, unsigned short> QueryData::calculate_N_vals
        (std::vector<unsigned short> &seq_lengths, unsigned long long total_len) {
    std::sort(seq_lengths.begin(),seq_lengths.end());
    unsigned long temp_len=0, n_50=0,n_90=0;
    double fifty_len = total_len * 0.5;
    double ninety_len = total_len * 0.9;
    for (unsigned long val : seq_lengths) {
        temp_len += val;
        if (temp_len > fifty_len && n_50 == 0) n_50 = val;
        if (temp_len > ninety_len) {
            n_90 = val;
            break;
        }
    }
    return std::pair<unsigned short, unsigned short> (n_50,n_90);
}


/**
 * ======================================================================
 * Function void flag_transcripts(ExecuteStates state,
 *                              std::map<std::string, QuerySequence>& map)
 *
 * Description          - Sets boolean flags if a certain stage is skipped
 *                        in pipeline
 *                      - Used for statistics
 *
 * Notes                - Will be moved to transcriptome/project object
 *
 * @param state         - Current enum state of execution
 *
 * @return              - None
 * ======================================================================
 */
void QueryData::flag_transcripts(ExecuteStates state) {
    for (auto &pair : *_pSequences) {
        switch (state) {
            case RSEM:
                pair.second.set_is_expression_kept(true);
                break;
            case FRAME_SELECTION:
                pair.second.setIs_protein(true);        // Probably already done
                break;
            default:
                break;
        }
    }
}



/**
 * ======================================================================
 * Function final_statistics(std::map<std::string, QuerySequence> &SEQUENCE_MAP)
 *
 * Description          - Calculates final statistical information after
 *                        completed execution
 *                      - Compiles stats on each stage of pipeline
 *
 * Notes                - None
 *
 * @param SEQUENCE_MAP  - Map of each query sequence + data
 *
 * @return              - None
 *
 * =====================================================================
 */
void QueryData::final_statistics(std::string &outpath, short ontology_flag) {
    print_debug("Pipeline finished! Calculating final statistics...");

    std::stringstream      ss;
    unsigned int           count_total_sequences=0;
    unsigned int           count_exp_kept=0;
    unsigned int           count_exp_reject=0;
    unsigned int           count_frame_kept=0;
    unsigned int           count_frame_rejected=0;
    unsigned int           count_sim_hits=0;
    unsigned int           count_sim_no_hits=0;
    unsigned int           count_ontology=0;
    unsigned int           count_no_ontology=0;
    unsigned int           count_one_go=0;
    unsigned int           count_one_kegg=0;
    unsigned int           count_sim_only=0;
    unsigned int           count_ontology_only=0;
    unsigned int           count_TOTAL_ann=0;
    unsigned int           count_TOTAL_unann=0;
    std::string            out_unannotated_nucl_path;
    std::string            out_unannotated_prot_path;
    std::string            out_annotated_nucl_path;
    std::string            out_annotated_prot_path;
    std::string            out_msg;

    out_unannotated_nucl_path = PATHS(outpath, OUT_UNANNOTATED_NUCL);
    out_unannotated_prot_path = PATHS(outpath, OUT_UNANNOTATED_PROT);
    out_annotated_nucl_path   = PATHS(outpath, OUT_ANNOTATED_NUCL);
    out_annotated_prot_path   = PATHS(outpath, OUT_ANNOTATED_PROT);

    // Switch to entap_out dir
    boostFS::remove(out_unannotated_nucl_path);
    boostFS::remove(out_unannotated_prot_path);
    boostFS::remove(out_annotated_nucl_path);
    boostFS::remove(out_annotated_prot_path);

    std::ofstream file_unannotated_nucl(out_unannotated_nucl_path, std::ios::out | std::ios::app);
    std::ofstream file_unannotated_prot(out_unannotated_prot_path, std::ios::out | std::ios::app);
    std::ofstream file_annotated_nucl(out_annotated_nucl_path, std::ios::out | std::ios::app);
    std::ofstream file_annotated_prot(out_annotated_prot_path, std::ios::out | std::ios::app);

    for (auto &pair : *_pSequences) {
        count_total_sequences++;
        bool is_exp_kept = pair.second.is_is_expression_kept();
        bool is_prot = pair.second.isIs_protein();
        bool is_hit = pair.second.is_is_database_hit();
        bool is_ontology = pair.second.is_is_family_assigned(); // TODO Fix for interpro
        bool is_one_go = pair.second.is_is_one_go();
        bool is_one_kegg = pair.second.is_is_one_kegg();

        is_exp_kept ? count_exp_kept++ : count_exp_reject++;
        is_prot ? count_frame_kept++ : count_frame_rejected++;
        is_hit ? count_sim_hits++ : count_sim_no_hits++;
        is_ontology ? count_ontology++ : count_no_ontology++;
        if (is_one_go) count_one_go++;
        if (is_one_kegg) count_one_kegg++;

        if (is_hit && !is_ontology) count_sim_only++;
        if (!is_hit && is_ontology) count_ontology_only++;

        if (is_hit || is_ontology) {
            // Is annotated
            count_TOTAL_ann++;
            if (!pair.second.get_sequence_n().empty())
                file_annotated_nucl<<pair.second.get_sequence_n()<<std::endl;
            if (!pair.second.get_sequence_p().empty()) {
                file_annotated_prot<<pair.second.get_sequence_p()<<std::endl;
            }
        } else {
            // Not annotated
            if (!pair.second.get_sequence_n().empty())
                file_unannotated_nucl<<pair.second.get_sequence_n()<<std::endl;
            if (!pair.second.get_sequence_p().empty()) {
                file_unannotated_prot<<pair.second.get_sequence_p()<<std::endl;
            }
            count_TOTAL_unann++;
        }
    }

    file_unannotated_nucl.close();
    file_unannotated_prot.close();
    file_annotated_nucl.close();
    file_annotated_prot.close();

    ss <<
       ENTAP_STATS::SOFTWARE_BREAK          <<
       "Final Annotation Statistics\n"      <<
       ENTAP_STATS::SOFTWARE_BREAK          <<
       "Total Sequences: "                  << count_total_sequences;

    if (_EXPRESSION_SUCCESS) {
        ss <<
           "\nExpression Analysis" <<
           "\n\tKept sequences: "  << count_exp_kept    <<
           "\n\tLost sequences: "  << count_exp_reject;
    }
    if (_FRAME_SELECTION_SUCCESS) {
        ss <<
           "\nFrame Selection"              <<
           "\n\tTotal sequences retained: " << count_frame_kept     <<
           "\n\tTotal sequences removed: "  << count_frame_rejected;
    }
    if (_SIM_SEARCH_SUCCESS) {
        ss <<
           "\nSimilarity Search"                               <<
           "\n\tTotal unique sequences with an alignment: "    << count_sim_hits <<
           "\n\tTotal unique sequences without an alignment: " << count_sim_no_hits;
    }
    if (_ONTOLOGY_SUCCESS) {
        switch (ontology_flag) {
            case ENTAP_EXECUTE::EGGNOG_INT_FLAG:
                ss <<
                   "\nGene Families"        <<
                   "\n\tTotal unique sequences with family assignment: "    << count_ontology   <<
                   "\n\tTotal unique sequences without family assignment: " << count_no_ontology<<
                   "\n\tTotal unique sequences with at least one GO term: " << count_one_go     <<
                   "\n\tTotal unique sequences with at least one pathway (KEGG) assignment: "   << count_one_kegg;
                break;
            case ENTAP_EXECUTE::INTERPRO_INT_FLAG:
                break;
            default:
                break;
        }
    }
    ss <<
       "\nTotals"   <<
       "\n\tTotal unique sequences annotated (similarity search alignments only): "      << count_sim_only      <<
       "\n\tTotal unique sequences annotated (gene family assignment only): "            << count_ontology_only <<
       "\n\tTotal unique sequences annotated (gene family and/or similarity search): "   << count_TOTAL_ann     <<
       "\n\tTotal unique sequences unannotated (gene family and/or similarity search): " << count_TOTAL_unann;

    out_msg = ss.str();
    print_statistics(out_msg);
}

std::string QueryData::trim_sequence_header(std::string &header, std::string line) {
    std::string   sequence;
<<<<<<< HEAD
    signed char   pos;
    if (line.find(">") != std::string::npos) {
        pos = (signed char) line.find(">");
    } else pos = -1;
    if (_trim) {
=======
    signed short  pos;

    if (_trim) {
        if (line.find(">") != std::string::npos) {
            pos = (signed short) line.find(">");
        } else pos = -1;
>>>>>>> 884a1aca
        if (line.find(" ") != std::string::npos) {
            header = line.substr(pos+1, line.find(" ")-1);
        } else header = line.substr(pos+1);
        sequence = ">" + header + "\n";
    } else {
        line.erase(std::remove_if(line.begin(), line.end(), isspace), line.end());
        header = line.substr(pos+1);
        sequence = line + "\n";
    }
    return sequence;
}

void QueryData::set_frame_stats(const FrameStats &_frame_stats) {
    QueryData::_frame_stats = _frame_stats;
}

void QueryData::set_EXPRESSION_SUCCESS(bool _EXPRESSION_SUCCESS) {
    QueryData::_EXPRESSION_SUCCESS = _EXPRESSION_SUCCESS;
}

void QueryData::set_FRAME_SELECTION_SUCCESS(bool _FRAME_SELECTION_SUCCESS) {
    QueryData::_FRAME_SELECTION_SUCCESS = _FRAME_SELECTION_SUCCESS;
}

void QueryData::set_SIM_SEARCH_SUCCESS(bool _SIM_SEARCH_SUCCESS) {
    QueryData::_SIM_SEARCH_SUCCESS = _SIM_SEARCH_SUCCESS;
}

void QueryData::set_ONTOLOGY_SUCCESS(bool _ONTOLOGY_SUCCESS) {
    QueryData::_ONTOLOGY_SUCCESS = _ONTOLOGY_SUCCESS;
}<|MERGE_RESOLUTION|>--- conflicted
+++ resolved
@@ -393,20 +393,12 @@
 
 std::string QueryData::trim_sequence_header(std::string &header, std::string line) {
     std::string   sequence;
-<<<<<<< HEAD
-    signed char   pos;
-    if (line.find(">") != std::string::npos) {
-        pos = (signed char) line.find(">");
-    } else pos = -1;
-    if (_trim) {
-=======
     signed short  pos;
 
     if (_trim) {
         if (line.find(">") != std::string::npos) {
             pos = (signed short) line.find(">");
         } else pos = -1;
->>>>>>> 884a1aca
         if (line.find(" ") != std::string::npos) {
             header = line.substr(pos+1, line.find(" ")-1);
         } else header = line.substr(pos+1);
