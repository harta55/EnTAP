--- conflicted
+++ resolved
@@ -285,18 +285,15 @@
 #define DESC_EGGNOG_MAP_DMND_DB "Path to EggNOG DIAMOND configured database that was generated during the Configuration stage"
 #define CMD_EGGNOG_MAP_DMND_DB "eggnog-map-dmnd"
 
-<<<<<<< HEAD
 #define DESC_EGGNOG_MAP_CONTAM "Specify this to turn on/off EggNOG contaminant analysis. This leverages the taxon input from the contaminant " \
                                 "Similarity Search command to determine if an EggNOG annotation should be flagged as a contaminant. EggNOG contaminant " \
                                 "analysis can only be performed alongside Similarity Search contaminant analysis (not on its own) and will only be utilized if no alignments " \
                                 "were found for a given transcript during Similarity Searching"
 #define CMD_EGGNOG_MAP_CONTAM "eggnog-contaminant"
-=======
 #define DESC_EGGNOG_MAP_DBMEM "Specify this to use the '--dbmem' flag with EggNOG-mapper. This will load the entire eggnog.db sqlite3" \
                                 " database into memory which can require up to ~44GB of memory. However, this will significantly speed up" \
                                 " EggNOG annotations."
 #define CMD_EGGNOG_MAP_DBMEM "eggnog-dbmem"
->>>>>>> 60395217
 
 // EggNOG DIAMOND Commands
 #define DESC_EGGNOG_DMND     "Path to EggNOG DIAMOND configured database that was generated during the Configuration stage."
@@ -531,11 +528,8 @@
         {INI_ONT_EGGNOG_MAPPER,CMD_EGGNOG_MAP_EXE,ENTAP_INI_NULL  ,DESC_EGGNOG_MAP_EXE        ,ENTAP_INI_NULL   ,ENT_INI_VAR_STRING      ,EGG_MAP_EXE_DEFAULT     ,ENT_CONFIG_INI_FILE   , ENTAP_INI_NULL_VAL},
         {INI_ONT_EGGNOG_MAPPER,CMD_EGGNOG_MAP_DATA_DIR  ,ENTAP_INI_NULL  ,DESC_EGGNOG_MAP_DATA_DIR,ENTAP_INI_NULL   ,ENT_INI_VAR_STRING  ,EGG_MAP_DATA_DIR_DEFAULT,ENT_CONFIG_INI_FILE   , ENTAP_INI_NULL_VAL},
         {INI_ONT_EGGNOG_MAPPER,CMD_EGGNOG_MAP_DMND_DB   ,ENTAP_INI_NULL  ,DESC_EGGNOG_MAP_DMND_DB ,ENTAP_INI_NULL   ,ENT_INI_VAR_STRING  ,DEFAULT_EGG_DMND_DB_INI ,ENT_CONFIG_INI_FILE   , ENTAP_INI_NULL_VAL},
-<<<<<<< HEAD
         {INI_ONT_EGGNOG_MAPPER,CMD_EGGNOG_MAP_CONTAM    ,ENTAP_INI_NULL  ,DESC_EGGNOG_MAP_CONTAM ,ENTAP_INI_NULL    ,ENT_INI_VAR_BOOL    ,true      ,ENT_RUN_PARAM_INI_FILE, ENTAP_INI_NULL_VAL},
-=======
         {INI_ONT_EGGNOG_MAPPER,CMD_EGGNOG_MAP_DBMEM   ,ENTAP_INI_NULL  ,DESC_EGGNOG_MAP_DBMEM ,ENTAP_INI_NULL   ,ENT_INI_VAR_BOOL  ,ENTAP_INI_NULL_VAL ,ENT_RUN_PARAM_INI_FILE   , ENTAP_INI_NULL_VAL},
->>>>>>> 60395217
 
 /* Ontology - InterPro Commands */
         {INI_ONT_INTERPRO,CMD_INTERPRO_EXE       ,ENTAP_INI_NULL  ,DESC_INTERPRO_EXE          ,ENTAP_INI_NULL   ,ENT_INI_VAR_STRING      ,INTERPRO_DEF_EXE       ,ENT_CONFIG_INI_FILE   , ENTAP_INI_NULL_VAL},
