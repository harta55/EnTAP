/*
 *
 * Developed by Alexander Hart
 * Plant Computational Genomics Lab
 * University of Connecticut
 *
 * For information, contact Alexander Hart at:
 *     entap.dev@gmail.com
 *
 * Copyright 2017-2021, Alexander Hart, Dr. Jill Wegrzyn
 *
 * This file is part of EnTAP.
 *
 * EnTAP is free software: you can redistribute it and/or modify
 * it under the terms of the GNU General Public License as published by
 * the Free Software Foundation, either version 3 of the License, or
 * (at your option) any later version.
 *
 * EnTAP is distributed in the hope that it will be useful,
 * but WITHOUT ANY WARRANTY; without even the implied warranty of
 * MERCHANTABILITY or FITNESS FOR A PARTICULAR PURPOSE.  See the
 * GNU General Public License for more details.
 *
 * You should have received a copy of the GNU General Public License
 * along with EnTAP.  If not, see <http://www.gnu.org/licenses/>.
*/

#include <csv.h>
#include "ModDiamond.h"
#include "../QuerySequence.h"
#include "../QueryAlignment.h"
#include "../QueryData.h"
#include "../GraphingManager.h"
#include "../ExceptionHandler.h"

#ifdef USE_BOOST
#include <boost/regex.hpp>
#else   // C++ libs
#include <regex>
#endif

// Test defines
//#define TEST_SIM_PARSE_01

std::vector<ENTAP_HEADERS> ModDiamond::DEFAULT_HEADERS = {
        ENTAP_HEADER_SIM_SUBJECT,
        ENTAP_HEADER_SIM_PERCENT,
        ENTAP_HEADER_SIM_ALIGN_LEN,
        ENTAP_HEADER_SIM_MISMATCH,
        ENTAP_HEADER_SIM_GAP_OPEN,
        ENTAP_HEADER_SIM_QUERY_S,
        ENTAP_HEADER_SIM_QUERY_E,
        ENTAP_HEADER_SIM_SUBJ_S,
        ENTAP_HEADER_SIM_SUBJ_E,
        ENTAP_HEADER_SIM_E_VAL,
        ENTAP_HEADER_SIM_COVERAGE,
        ENTAP_HEADER_SIM_TITLE,
        ENTAP_HEADER_SIM_SPECIES,
        ENTAP_HEADER_SIM_TAXONOMIC_LINEAGE,
        ENTAP_HEADER_SIM_DATABASE,
        ENTAP_HEADER_SIM_CONTAM,
        ENTAP_HEADER_SIM_INFORM
};

std::vector<ENTAP_HEADERS> ModDiamond::UNIPROT_HEADERS = {
        ENTAP_HEADER_SIM_UNI_DATA_XREF,
        ENTAP_HEADER_SIM_UNI_COMMENTS,
        ENTAP_HEADER_SIM_UNI_KEGG,
        ENTAP_HEADER_SIM_UNI_GO_BIO,
        ENTAP_HEADER_SIM_UNI_GO_CELL,
        ENTAP_HEADER_SIM_UNI_GO_MOLE
};

/**
 * ======================================================================
 * Function void ModDiamond::ModDiamond(std::string &execution_stage_path,
 *                     std::string &fasta_path, EntapDataPtrs &entap_data,
                       std::string &exe, vect_str_t &databases)
 *
 * Description          - ModDiamond constructor, calls super to init
 *                        paths/set member variables
 *
 * Notes                - Constructor
 *
 * @param execution_stage_path - Absolute directory path to execution stage (Similarity Search)
 * @param in_hits              - Absolute path to FASTA transcriptome
 * @param entap_data           - Structure of necessary pointers for execution
 * @param exe                  - Module execution method (DIAMOND exe file)
 * @param databases            - Vector of databases to search against
 *
 *
 * @return              - ModDiamond object
 *
 * =====================================================================
 */
ModDiamond::ModDiamond(std::string &execution_stage_path, std::string &fasta_path, EntapDataPtrs &entap_data,
                       vect_str_t &databases)
: AbstractSimilaritySearch(execution_stage_path, fasta_path, entap_data, "DIAMOND", DEFAULT_HEADERS, databases){

    FS_dprint("Spawn Object - ModDiamond");
    mParsedFile = false;
    mSoftwareFlag = SIM_DIAMOND;
    mExePath = mpUserInput->get_user_input<ent_input_str_t>(INPUT_FLAG_DIAMOND_EXE);
    mpFileSystem->delete_dir(mFigureDir);   // Don't need for DIAMOND, may change
}

/**
 * ======================================================================
 * Function EntapModule::ModVerifyData ModDiamond::verify_files()
 *
 * Description          - Determines whether DIAMOND has already been ran
 *                        with the same input transcriptome
 *
 * Notes                - None
 *
 *
 * @return              - Structure of ModVerifyData if files exist already
 *
 * =====================================================================
 */
EntapModule::ModVerifyData ModDiamond::verify_files() {
    // Transcriptome + database paths already verified
    ModVerifyData verify_data;
    std::string   database_name;        // Shortened name to be used for file naming
    std::string   out_path;             // Full output path for each database alignment
    uint16 file_status = 0;             // File statuses (empty, doesn't exist, etc...)

    verify_data.files_exist = true;

    for (std::string &data_path : mDatabasePaths) {
        FS_dprint("Verifying previous execution of database: " + data_path + "...");

        database_name = get_database_shortname(data_path);

        // set full path output for this database
        out_path = get_database_output_path(data_path);

        // add mapping of output file to shortened database name
        mPathToDatabase[out_path] = database_name;

        // Check if file exists/can be read/empty
        file_status = mpFileSystem->get_file_status(out_path);
        if (file_status != 0) {
            FS_dprint("File for database " + database_name + " does not exist.\n" + out_path);
            // If we need to execute against ANY database
            verify_data.files_exist = false;
            // delete file just in case it is corrupt/empty
            mpFileSystem->delete_file(out_path);
        } else {
            // File found + is 'legit', can skip execution for it
            FS_dprint("File for database " + database_name + " exists, skipping...\n" + out_path);
        }

        verify_data.output_paths.push_back(out_path);   // Add paths to verify data (not currently used)
        mOutputPaths.push_back(out_path);
    }

    FS_dprint("Success! Verified files for DIAMOND, continuing...");

    return verify_data;
}

/**
 * ======================================================================
 * Function bool ModDiamond::is_executable()
 *
 * Description          - Determines whether DIAMOND can execute on current system
 *
 * Notes                - None
 *
 *
 * @return              - BOOL is execution is possible
 *
 * =====================================================================
 */
bool ModDiamond::is_executable(std::string &exe) {
    TerminalData terminalData;  // Terminal data structure

    terminalData.command = exe + " --version";
    terminalData.print_files = false;
    terminalData.suppress_std_err = false;

    return TC_execute_cmd(terminalData) == 0;
}

/**
 * ======================================================================
 * Function void ModDiamond::execute()
 *
 * Description          - Generates command for DIAMOND execution, calls
 *                        run_blast to execute DIAMOND
 *
 * Notes                - Databases must be configured for DIAMOND
 *
 *
 * @return              - None
 *
 * =====================================================================
 */
void ModDiamond::execute() {
    std::string output_path;    // Absolute path to output file from DIAMOND execution
    uint16 file_status = 0;     // File statuses (empty, cannot be read, etc...)
    SimSearchCmd simSearchCmd;  // DIAMOND commands

    FS_dprint("Executing DIAMOND for necessary files....");

    for (std::string &database_path : mDatabasePaths) {
        output_path = get_database_output_path(database_path);

        file_status = mpFileSystem->get_file_status(output_path);
        if (file_status != 0) {
            // If file does not exist or cannot be read, execute diamond
            FS_dprint("File not found, executing against database at: " + database_path);

            simSearchCmd = {};
            simSearchCmd.database_path = database_path;
            simSearchCmd.output_path   = output_path;
            simSearchCmd.std_out_path  = output_path + FileSystem::EXT_STD;
            simSearchCmd.threads       = (uint16)mThreads;
            simSearchCmd.query_path    = mInputTranscriptome;
            simSearchCmd.eval          = mEVal;
            simSearchCmd.tcoverage     = mTCoverage;
            simSearchCmd.qcoverage     = mQCoverage;
            simSearchCmd.exe_path      = mExePath;
            simSearchCmd.blastp        = mBlastp;

            try {
                run_blast(&simSearchCmd, true);
            } catch (const ExceptionHandler &e ){
                throw e;
            }

            FS_dprint("Success! Results written to: " + output_path);
        }
    }
}

/**
 * ======================================================================
 * Function bool ModDiamond::run_blast()
 *
 * Description          - Executes DIAMOND with provided command or uses defaults
 *                      - If defaults selected, only DIAMOND database/blast
 *                        command will be read
 *
 * Notes                - Databases must be configured for DIAMOND
 *
 * @param cmd           - DIAMOND flags for blast
 * @param use_defaults  - BOOL to use default values. If TRUE, override with defaults
 *
 * @return              - BOOL for successful execution
 *
 * =====================================================================
 */
bool ModDiamond::run_blast(AbstractSimilaritySearch::SimSearchCmd *cmd, bool use_defaults) {
    TerminalData    terminalData;   // Terminal data
    command_map_t   tc_commands;    // Terminal command map
    int32           err_code;       // Error codee from terminal execution
    bool            ret = true;     // Return value, if execution has succeeded
    std::string     temp_exe;       // DIAMOND needs blastp/x directly after DIAMOND exe

    // Overwrite values if we should use defaults
    if (use_defaults) {
        cmd->qcoverage = mQCoverage;
        cmd->tcoverage = mTCoverage;
        cmd->threads = (uint16)mThreads;
    }

    if (cmd->blastp) {
        temp_exe = cmd->exe_path + " " + CMD_BLASTP;
    } else {
        temp_exe = cmd->exe_path + " " + CMD_BLASTX;
    }

    tc_commands.emplace(CMD_DATABASE, cmd->database_path);
    tc_commands.emplace(CMD_QUERY_PATH, cmd->query_path);
    tc_commands.emplace(CMD_QUERY_COVERAGE, std::to_string(cmd->qcoverage));
    tc_commands.emplace(CMD_SUBJECT_COVERAGE, std::to_string(cmd->tcoverage));
    tc_commands.emplace(CMD_EVALUE, std::to_string(cmd->eval));
    tc_commands.emplace(CMD_MORE_SENSITIVE, TC_NULL_ARGUMENT);
    tc_commands.emplace(CMD_TOP_ALIGNMENTS, std::to_string(CMD_DEFAULT_TOP_ALIGN));

    tc_commands.emplace(CMD_OUTPUT_PATH, cmd->output_path);
    tc_commands.emplace(CMD_THREADS, std::to_string(cmd->threads));
    tc_commands.emplace(CMD_OUTPUT_FORMAT, CMD_DEFAULT_OUTPUT_FORMAT);

    terminalData.command        = TC_generate_command(tc_commands, temp_exe);
    terminalData.base_std_path  = cmd->std_out_path;
    terminalData.print_files    = true;
    terminalData.suppress_std_err = false;

    err_code = TC_execute_cmd(terminalData);

    // will change at some point
    if (err_code != 0) {
        // delete output file if run failed
        mpFileSystem->delete_file(cmd->output_path);
        throw ExceptionHandler("Error with database located at: " + cmd->database_path + "\nDIAMOND Error: " +
            terminalData.err_stream, ERR_ENTAP_RUN_SIM_SEARCH_RUN);
    }
    return ret;
}

/**
 * ======================================================================
 * Function void ModDiamond::parse()
 *
 * Description          - Parses and compiles data from DIAMOND output
 *                      - Adds this to QueryData class which determines best hits
 *
 * Notes                - None
 *
 *
 * @return              - None
 *
 * =====================================================================
 */
void ModDiamond::parse() {
    bool                is_uniprot;                     // BOOL is current database a UniProt database
    uint32              uniprot_attempts=0;             // Number of attempts to determine if database is UniProt
    uint16              file_status=0;                  // File statuses (defined FileSystem.h)
    std::string         species;                        // Species from subject sequence
    QuerySequence::SimSearchResults simSearchResults;   // Compiled similarity search results
    TaxEntry            taxEntry;                       // Entry from Tarxonomic database
    std::pair<bool, std::string> contam_info;           // Contaminate information
    std::stringstream   ss;                             // Output string stream

    // ------------------ Read from DIAMOND output ----------------------- //
    std::string qseqid;             // Sequence ID of query sequence
    std::string sseqid;             // Sequence ID of subject/target sequence (from database)
    std::string stitle;             // Title of subject sequence pulled from database
    std::string pident;             // Percent identical
    std::string bitscore;           // Bit score
    std::string length;             // Length (bp)
    std::string mismatch;           // Mismatches
    std::string gapopen;            // Gap open
    std::string qstart;             // Query start bp
    std::string qend;               // Query end bp
    std::string sstart;             // Subject start bp
    std::string send;               // SUbject end bp
    fp64 evalue;                    // E-value
    fp64 coverage;                  // Coverage
    // ------------------------------------------------------------------ //

#ifdef TEST_SIM_PARSE_01
    uint16 test_ct = 0;
    const uint16 TEST_COUNT_MAX = 100;       // Parse 100 lines only of each file
#endif

    FS_dprint("Beginning to filter individual DIAMOND files...");

    // disable UniProt headers until we know we have a hit
    for (std::string &output_path : mOutputPaths) {
        FS_dprint("DIAMOND file located at " + output_path + " being parsed");

        // reset uniprot info for each database
        is_uniprot = false;
        uniprot_attempts = 0;
        simSearchResults = {};
        ss.str("");
        ss.clear();

#ifdef TEST_SIM_PARSE_01
        test_ct = 0;
#endif

        // ensure file exists
        file_status = mpFileSystem->get_file_status(output_path);
        if (file_status & FileSystem::FILE_STATUS_EMPTY) {
            // Empty file, skip this file and let user know
            mpFileSystem->format_stat_stream(ss, "Compiled Similarity Search - DIAMOND - Best Overall");
            FS_dprint("WARNING: empty DIAMOND file found, skipping: " + output_path);
            ss << "DIAMOND file is empty. This will be skipped but pipeline will continue with other files";
            std::string out_msg = ss.str() + "\n";
            mpFileSystem->print_stats(out_msg);
            continue;   // WARNING CONTINUE if alignment file is empty

        } else if (file_status != 0) {
            throw ExceptionHandler("File not found or empty: " + output_path, ERR_ENTAP_RUN_SIM_SEARCH_FILTER);
        }

        // Begin using CSVReader lib to parse data
        io::CSVReader<DMND_COL_NUMBER, io::trim_chars<' '>, io::no_quote_escape<'\t'>> in(output_path);
        while (in.read_row(qseqid, sseqid, pident, length, mismatch, gapopen,
                           qstart, qend, sstart, send, evalue, bitscore, coverage,stitle)) {
            simSearchResults = {};

            // Get pointer to sequence in overall map
            QuerySequence *query = mpQueryData->get_sequence(qseqid);
            if (query == nullptr) {
                throw ExceptionHandler("Unable to find sequence in transcriptome: " + qseqid + " from file: " + output_path,
                                       ERR_ENTAP_RUN_SIM_SEARCH_FILTER);
            }

            // get species from database alignment title
            species = get_species(stitle);
            // get taxonomic information with species
            taxEntry = mpEntapDatabase->get_tax_entry(species);
            // get contaminant information
            contam_info = is_contaminant(taxEntry.lineage, mContaminateTaxons);

            // If this is a UniProt match and pull back info if so
            if (is_uniprot) {
                // Yes, UniProt match - Get uniprot info
                mpEntapDatabase->is_uniprot_entry(sseqid, simSearchResults.uniprot_info);
            } else {
                // No, not a UniProt database, check if it is
                if (uniprot_attempts <= UNIPROT_ATTEMPTS) {
                    // First UniProt match assumes the rest are UniProt as well in database
                    is_uniprot = mpEntapDatabase->is_uniprot_entry(sseqid, simSearchResults.uniprot_info);
                    if (!is_uniprot) {
                        uniprot_attempts++;
                    } else {
                        FS_dprint("Database file at " + output_path + "\nDetermined to be UniProt");
                        set_uniprot_headers();
                    }
                } // Else, database is NOT UniProt after # of attempts
            }

            // Compile sim search data
            simSearchResults.database_path = output_path;
            simSearchResults.qseqid = qseqid;
            simSearchResults.sseqid = sseqid;
            simSearchResults.pident = pident;
            simSearchResults.length = length;
            simSearchResults.mismatch = mismatch;
            simSearchResults.gapopen = gapopen;
            simSearchResults.qstart = qstart;
            simSearchResults.qend = qend;
            simSearchResults.sstart = sstart;
            simSearchResults.send = send;
            simSearchResults.stitle = stitle;
            simSearchResults.bit_score = bitscore;
            simSearchResults.lineage = taxEntry.lineage;
            simSearchResults.species = species;
            simSearchResults.e_val_raw = evalue;
            simSearchResults.e_val = float_to_sci(evalue,2);
            simSearchResults.coverage_raw = coverage;
            simSearchResults.coverage = float_to_string(coverage);
            simSearchResults.contaminant = contam_info.first;
            simSearchResults.contam_type = contam_info.second;
            simSearchResults.contaminant ? simSearchResults.yes_no_contam = YES_FLAG :
                    simSearchResults.yes_no_contam  = NO_FLAG;
            simSearchResults.is_informative = is_informative(stitle, mUninformativeTags);
            simSearchResults.is_informative ? simSearchResults.yes_no_inform = YES_FLAG :
                    simSearchResults.yes_no_inform  = NO_FLAG;

            query->add_alignment(mExecutionState, mSoftwareFlag,
                    simSearchResults, output_path, mInputLineage);

#ifdef TEST_SIM_PARSE_01
            if (++test_ct >= TEST_COUNT_MAX) {
                break;
            }
#endif
        } // END WHILE LOOP

        // Finished parsing and adding to alignment data, being to calc stats
        FS_dprint("File parsed, calculating statistics and writing output...");
        calculate_best_stats(false,output_path);
        FS_dprint("Success!");
    } // END FOR LOOP

    if (mParsedFile) {
        FS_dprint("Calculating overall Similarity Searching statistics...");
        calculate_best_stats(true);
        FS_dprint("Success!");
    } else {
        throw ExceptionHandler("No alignments found during Similarity Searching!",
                               ERR_ENTAP_RUN_SIM_SEARCH_FILTER);
    }
}

/**
 * ======================================================================
 * Function void ModDiamond::calculate_best_stats(bool is_final, std::string database_path)
 *
 * Description          - Calculates statistics from each database and a compiled
 *                        statistics
 *                      - Sends graphing information to manager to be graphed/printed
 *
 * Notes                - Empty database_path indicates overall database statistics
 *
 * @param is_final      - BOOL indicates overall statistics (TRUE) or individual database
 *                        statistics (FALSE)
 * @param database_path - Absolute path to database output to calculate statistics
 *                      - Empty path indicates "overall" statistics
 *
 * @return              - None
 *
 * =====================================================================
 */
void ModDiamond::calculate_best_stats (bool is_final, std::string database_path) {

    GraphingManager::GraphingData graphingStruct;         // Graphing data
    std::string                 species;
    std::string                 database_shortname;
    std::string                 figure_base;
    std::string                 frame;
    std::string                 base_path;
    std::string                 temp_file_path;
    std::string                 contam;
    std::stringstream           ss;
    uint64                      count_no_hit=0;
    uint64                      count_contam=0;
    uint64                      count_filtered=0;
    uint64                      count_informative=0;    // Number of informative alignments
    uint64                      count_uninformative=0;  // Number of uninformative alignments
    uint64                      count_unselected=0;     // Number of unselected alignments (those that are not best hits)
    uint64                      count_TOTAL_alignments=0;
    uint32                      ct;
    fp64                        percent;
    fp64                        contam_percent;
    Compair<std::string>        contam_counter;
    Compair<std::string>        species_counter;
    Compair<std::string>        contam_species_counter;
    std::unordered_map<std::string, Compair<std::string>> frame_inform_counter;

    // Set up output directories for individual databases
    if (is_final) {
        // Overall results across databases
        base_path = mOverallResultsDir;
        database_shortname = "";
    } else {
        // Individual database results
        database_shortname = mPathToDatabase[database_path];
        base_path   = PATHS(mProcDir, database_shortname);
    }
    figure_base = PATHS(base_path, FIGURE_DIR);
    mpFileSystem->create_dir(base_path);
    mpFileSystem->create_dir(figure_base);

    // Open contam best hit tsv file and print headers
    std::string out_best_contams_filepath = PATHS(base_path, SIM_SEARCH_DATABASE_BEST_HITS_CONTAM);
    mpQueryData->start_alignment_files(out_best_contams_filepath, mEntapHeaders, mGoLevels, mAlignmentFileTypes);

    // Open best hits files
    std::string out_best_hits_filepath = PATHS(base_path, SIM_SEARCH_DATABASE_BEST_HITS);
    mpQueryData->start_alignment_files(out_best_hits_filepath, mEntapHeaders, mGoLevels, mAlignmentFileTypes);

    // Open best hits files with no contaminants
    std::string out_best_hits_no_contams = PATHS(base_path, SIM_SEARCH_DATABASE_BEST_HITS_NO_CONTAM);
    mpQueryData->start_alignment_files(out_best_hits_no_contams, mEntapHeaders, mGoLevels, mAlignmentFileTypes);

    // Open unselected hits, so every hit that was not the best hit (tsv)
    std::string out_unselected_tsv  = PATHS(base_path, SIM_SEARCH_DATABASE_UNSELECTED);
    std::vector<FileSystem::ENT_FILE_TYPES> unselected_files = {FileSystem::ENT_FILE_DELIM_TSV};
    mpQueryData->start_alignment_files(out_unselected_tsv, mEntapHeaders, mGoLevels, unselected_files);

    // Open no hits file (fasta nucleotide)
    std::string out_no_hits_fa_nucl = PATHS(base_path, SIM_SEARCH_DATABASE_NO_HITS + FileSystem::EXT_FNN);
    std::ofstream file_no_hits_nucl(out_no_hits_fa_nucl, std::ios::out | std::ios::app);

    // Open no hits file (fasta protein)
    std::string out_no_hits_fa_prot  = PATHS(base_path, SIM_SEARCH_DATABASE_NO_HITS + FileSystem::EXT_FAA);
    std::ofstream file_no_hits_prot(out_no_hits_fa_prot, std::ios::out | std::ios::app);

    try {
        // Cycle through all sequences
        for (auto &pair : *mpQueryData->get_sequences_ptr()) {
            // Check if original sequences have hit a database
            if (!pair.second->hit_database(SIMILARITY_SEARCH, SIM_DIAMOND, database_path)) {
                // Did NOT hit a database during sim search
                // Do NOT log if it was never blasted
                if ((pair.second->QUERY_FLAG_GET(QuerySequence::QUERY_IS_PROTEIN) && mBlastp) ||
                    (!pair.second->QUERY_FLAG_GET(QuerySequence::QUERY_IS_PROTEIN) && !mBlastp)) {
                    // Protein/nucleotide did not hit database
                    count_no_hit++;
                    file_no_hits_nucl << pair.second->get_sequence_n() << std::endl;
                    file_no_hits_prot << pair.second->get_sequence_p() << std::endl;
                    // Graphing
                    frame = pair.second->getFrame();
                    if (!frame.empty()) {
                        if (frame_inform_counter.find(NO_HIT_FLAG) == frame_inform_counter.end()) {
                            frame_inform_counter.emplace(NO_HIT_FLAG, Compair<std::string>());
                        }
                        frame_inform_counter[NO_HIT_FLAG].add_value(frame);
                    }

                } else {
                    pair.second->set_blasted();
                }
            } else {
                // HIT a database during sim search

                QuerySequence::SimSearchResults *sim_search_data;
                SimSearchAlignment *best_hit;
                // Process unselected hits for non-final analysis and set best hit pointer
                if (is_final) {
                    best_hit =
                            pair.second->get_best_hit_alignment<SimSearchAlignment>(
                                    SIMILARITY_SEARCH, SIM_DIAMOND,"");
                    sim_search_data = best_hit->get_results();
                } else {
                    best_hit = pair.second->get_best_hit_alignment<SimSearchAlignment>(
                            SIMILARITY_SEARCH, SIM_DIAMOND,database_path);
                    QuerySequence::align_database_hits_t *alignment_data =
                            pair.second->get_database_hits(database_path,SIMILARITY_SEARCH, SIM_DIAMOND);
                    sim_search_data = best_hit->get_results();
                    for (auto &hit : *alignment_data) {
                        count_TOTAL_alignments++;
                        if (hit != best_hit) {  // If this hit is not the best hit
                            mpQueryData->add_alignment_data(out_unselected_tsv, pair.second, hit);
                            count_unselected++;
                        } else {
                            ;   // Do notthing
                        }
                    }
                }
                count_filtered++;   // increment best hit

                // Write to best hits files
                mpQueryData->add_alignment_data(out_best_hits_filepath, pair.second, best_hit);

                frame = pair.second->getFrame();     // Used for graphing
                species = sim_search_data->species;

                // Determine contaminant information and print to files
                if (sim_search_data->contaminant) {
                    // Species is considered a contaminant
                    count_contam++;
                    mpQueryData->add_alignment_data(out_best_contams_filepath, pair.second, best_hit);

                    contam = sim_search_data->contam_type;
                    contam_counter.add_value(contam);
                    contam_species_counter.add_value(species);
                } else {
                    // Species is NOT a contaminant, print to files
                    mpQueryData->add_alignment_data(out_best_hits_no_contams, pair.second, best_hit);
                }

                // Count species type
                species_counter.add_value(species);

                // Check if this is an informative alignment and respond accordingly
                if (sim_search_data->is_informative) {
                    count_informative++;
                    // Graphing
                    if (!frame.empty()) {
                        if (frame_inform_counter.find(INFORMATIVE_FLAG) == frame_inform_counter.end()) {
                            frame_inform_counter.emplace(INFORMATIVE_FLAG, Compair<std::string>());
                        }
                        frame_inform_counter[INFORMATIVE_FLAG].add_value(frame);
                    }

                } else {
                    count_uninformative++;
                    // Graphing
                    if (!frame.empty()) {
                        if (frame_inform_counter.find(UNINFORMATIVE_FLAG) == frame_inform_counter.end()) {
                            frame_inform_counter.emplace(UNINFORMATIVE_FLAG, Compair<std::string>());
                        }
                        frame_inform_counter[UNINFORMATIVE_FLAG].add_value(frame);
                    }
                }
            }
        }
    } catch (const std::exception &e){throw ExceptionHandler(e.what(), ERR_ENTAP_RUN_SIM_SEARCH_FILTER);}

    try {
        mpQueryData->end_alignment_files(out_best_contams_filepath);
        mpQueryData->end_alignment_files(out_best_hits_filepath);
        mpQueryData->end_alignment_files(out_best_hits_no_contams);
        mpQueryData->end_alignment_files(out_unselected_tsv);

        mpFileSystem->close_file(file_no_hits_nucl);
        mpFileSystem->close_file(file_no_hits_prot);
    } catch (const ExceptionHandler &e) {throw e;}

    // ------------ Calculate statistics and print to output ------------ //

    // ------------------- Setup graphing files ------------------------- //
    GraphingManager::GraphingData graph_contaminants_bar;
    GraphingManager::GraphingData graph_species_bar;
    graph_species_bar.x_axis_label   = "Species";
    graph_species_bar.y_axis_label   = "Count";
    graph_species_bar.text_file_path = PATHS(figure_base, GRAPH_SPECIES_BAR_TXT);
    graph_species_bar.fig_out_path   = PATHS(figure_base, GRAPH_SPECIES_BAR_PNG);
    graph_species_bar.graph_title    = database_shortname + GRAPH_SPECIES_TITLE;
    graph_species_bar.graph_type     = GraphingManager::ENT_GRAPH_BAR_HORIZONTAL;
    mpGraphingManager->initialize_graph_data(graph_species_bar);

    GraphingManager::GraphingData graph_frame_inform_stack;
    graph_frame_inform_stack.x_axis_label = "Category";
    graph_frame_inform_stack.y_axis_label = "Count";
    graph_frame_inform_stack.text_file_path = PATHS(figure_base, GRAPH_DATABASE_SUM_TXT);
    graph_frame_inform_stack.fig_out_path   = PATHS(figure_base, GRAPH_DATABASE_SUM_PNG);
    graph_frame_inform_stack.graph_title    = database_shortname + GRAPH_DATABASE_SUM_TITLE;
    graph_frame_inform_stack.graph_type     = GraphingManager::ENT_GRAPH_BAR_STACKED;
    mpGraphingManager->initialize_graph_data(graph_frame_inform_stack);


    // ------------------------------------------------------------------ //

    // Different headers if final analysis or database specific analysis
    if (is_final) {
        mpFileSystem->format_stat_stream(ss, "Compiled Similarity Search - DIAMOND - Best Overall");
    } else {
        mpFileSystem->format_stat_stream(ss, "Similarity Search - DIAMOND - " + database_shortname);
        ss <<
           "Search results:\n"            << database_path <<
           "\n\tTotal alignments: "               << count_TOTAL_alignments   <<
           "\n\tTotal unselected results: "       << count_unselected      <<
           "\n\t\tWritten to: "                   << out_unselected_tsv;
    }

    // If overall alignments are 0, then throw error
    if (is_final && count_filtered == 0) {
        throw ExceptionHandler("No alignments found during Similarity Searching!",
                               ERR_ENTAP_RUN_SIM_SEARCH_FILTER);
    }

    // If no total or filealignments for this database, return and warn user
    if (!is_final && (count_TOTAL_alignments == 0 || count_filtered == 0)) {
        ss << "WARNING: No alignments for this database";
        std::string out_msg = ss.str() + "\n";
        mpFileSystem->print_stats(out_msg);
        return; // RETURN we do not have any alignments
    } else {
        mParsedFile = true;
    }

    // Sort counters
    contam_species_counter.sort(true);
    species_counter.sort(true);
    for (auto &pair : frame_inform_counter) {
        pair.second.sort(true);
    }

    ss <<
       "\n\tTotal unique transcripts with an alignment: " << count_filtered <<
       "\n\t\tReference transcriptome sequences with an alignment (FASTA):\n\t\t\t" << out_best_hits_filepath <<
       "\n\t\tSearch results (TSV):\n\t\t\t" << out_best_hits_filepath <<
       "\n\tTotal unique transcripts without an alignment: " << count_no_hit <<
       "\n\t\tReference transcriptome sequences without an alignment (FASTA):\n\t\t\t" << out_no_hits_fa_prot;
    // Have frame information
    if (frame_inform_counter.find(NO_HIT_FLAG) != frame_inform_counter.end()) {
        for (auto &pair : frame_inform_counter[NO_HIT_FLAG]._data) {
            ss << "\n\t\t" << pair.first << "(" << pair.second << ")";
            mpGraphingManager->add_datapoint(graph_frame_inform_stack.text_file_path, {pair.first, NO_HIT_FLAG,
                                                                                       std::to_string(pair.second)});
        }
    }
    ss <<
       "\n\tTotal unique informative alignments: " << count_informative;
    if (frame_inform_counter.find(INFORMATIVE_FLAG) != frame_inform_counter.end()) {
        for (auto &pair : frame_inform_counter[INFORMATIVE_FLAG]._data) {
            ss << "\n\t\t" << pair.first << "(" << pair.second << ")";
            mpGraphingManager->add_datapoint(graph_frame_inform_stack.text_file_path, {pair.first, INFORMATIVE_FLAG,
                                                                                       std::to_string(pair.second)});
        }
    }
    ss <<
       "\n\tTotal unique uninformative alignments: " << count_uninformative;
    if (frame_inform_counter.find(UNINFORMATIVE_FLAG) != frame_inform_counter.end()) {
        for (auto &pair : frame_inform_counter[UNINFORMATIVE_FLAG]._data) {
            ss << "\n\t\t" << pair.first << "(" << pair.second << ")";
            mpGraphingManager->add_datapoint(graph_frame_inform_stack.text_file_path, {pair.first, UNINFORMATIVE_FLAG,
                                                                                       std::to_string(pair.second)});
        }
    }

<<<<<<< HEAD
    // ********** Contaminant Calculations ************** //
    if (count_contam >= MIN_CONTAM_COUNT) {
        // Only show contaminant information if we have contaminants
        contam_percent = ((fp64) count_contam / count_filtered) * ENTAP_PERCENT;

        graph_contaminants_bar.x_axis_label = "Contaminant Species";
        graph_contaminants_bar.y_axis_label = "Count";
        graph_contaminants_bar.text_file_path = PATHS(figure_base, GRAPH_CONTAM_BAR_TXT);
        graph_contaminants_bar.fig_out_path = PATHS(figure_base, GRAPH_CONTAM_BAR_PNG);
        graph_contaminants_bar.graph_title = database_shortname + GRAPH_CONTAM_TITLE;
        graph_contaminants_bar.graph_type = GraphingManager::ENT_GRAPH_BAR_HORIZONTAL;
        mpGraphingManager->initialize_graph_data(graph_contaminants_bar);

        ss <<
           "\n\tTotal unique contaminants: " << count_contam <<
           "(" << contam_percent << "%): " <<
           "\n\t\tTranscriptome reference sequences labeled as a contaminant (FASTA):\n\t\t\t"
           << out_best_contams_filepath <<
           "\n\t\tTranscriptome reference sequences labeled as a contaminant (TSV):\n\t\t\t"
           << out_best_contams_filepath;
    }

=======
>>>>>>> 10605b7f
    // ********** Contaminant Calculations ************** //
    if (count_contam >= MIN_CONTAM_COUNT) {
        // Only show contaminant information if we have contaminants
        contam_percent = ((fp64) count_contam / count_filtered) * ENTAP_PERCENT;

        graph_contaminants_bar.x_axis_label   = "Contaminant Species";
        graph_contaminants_bar.y_axis_label   = "Count";
        graph_contaminants_bar.text_file_path = PATHS(figure_base, GRAPH_CONTAM_BAR_TXT);
        graph_contaminants_bar.fig_out_path   = PATHS(figure_base, GRAPH_CONTAM_BAR_PNG);
        graph_contaminants_bar.graph_title    = database_shortname + GRAPH_CONTAM_TITLE;
        graph_contaminants_bar.graph_type     = GraphingManager::ENT_GRAPH_BAR_HORIZONTAL;
        mpGraphingManager->initialize_graph_data(graph_contaminants_bar);

        ss <<
           "\n\tTotal unique contaminants: " << count_contam <<
           "(" << contam_percent << "%): " <<
           "\n\t\tTranscriptome reference sequences labeled as a contaminant (FASTA):\n\t\t\t"
           << out_best_contams_filepath <<
           "\n\t\tTranscriptome reference sequences labeled as a contaminant (TSV):\n\t\t\t" << out_best_contams_filepath;

        ss << "\n\t\tFlagged contaminants (all % based on total contaminants):";
        for (auto &pair : contam_counter._data) {
            percent = ((fp64) pair.second / count_contam) * 100;
            ss
                    << "\n\t\t\t" << pair.first << ": " << pair.second << "(" << percent << "%)";
        }
        ss << "\n\t\tTop " << COUNT_TOP_SPECIES << " contaminants by species:";
        ct = 1;
        for (auto &pair : contam_species_counter._sorted) {
            if (ct > COUNT_TOP_SPECIES) break;
            percent = ((fp64) pair.second / count_contam) * ENTAP_PERCENT;
            ss
                    << "\n\t\t\t" << ct << ")" << pair.first << ": "
                    << pair.second << "(" << percent << "%)";
            mpGraphingManager->add_datapoint(graph_contaminants_bar.text_file_path, {pair.first, std::to_string(pair.second)});
            ct++;
        }

        mpGraphingManager->graph_data(graph_contaminants_bar.text_file_path);
    }

    ss << "\n\tTop " << COUNT_TOP_SPECIES << " alignments by species:";
    ct = 1;
    for (auto &pair : species_counter._sorted) {
        if (ct > COUNT_TOP_SPECIES) break;
        percent = ((fp64) pair.second / count_filtered) * ENTAP_PERCENT;
        ss
                << "\n\t\t\t" << ct << ")" << pair.first << ": "
                << pair.second << "(" << percent << "%)";
        mpGraphingManager->add_datapoint(graph_species_bar.text_file_path, {pair.first, std::to_string(pair.second)});
        ct++;
    }
    std::string out_msg = ss.str() + "\n";
    mpFileSystem->print_stats(out_msg);
    // ------------------------------------------------------------------ //


    // -------------------------- Graphing Handle ----------------------- //
    mpGraphingManager->graph_data(graph_species_bar.text_file_path);
    mpGraphingManager->graph_data(graph_frame_inform_stack.text_file_path);
    // ------------------------------------------------------------------ //
}

void ModDiamond::set_uniprot_headers() {
    for (auto& header: UNIPROT_HEADERS) {
        mpQueryData->header_set(header, true);
    }
    mpQueryData->set_is_uniprot(true);
}

bool ModDiamond::set_version() {
    return false;
}<|MERGE_RESOLUTION|>--- conflicted
+++ resolved
@@ -760,31 +760,6 @@
         }
     }
 
-<<<<<<< HEAD
-    // ********** Contaminant Calculations ************** //
-    if (count_contam >= MIN_CONTAM_COUNT) {
-        // Only show contaminant information if we have contaminants
-        contam_percent = ((fp64) count_contam / count_filtered) * ENTAP_PERCENT;
-
-        graph_contaminants_bar.x_axis_label = "Contaminant Species";
-        graph_contaminants_bar.y_axis_label = "Count";
-        graph_contaminants_bar.text_file_path = PATHS(figure_base, GRAPH_CONTAM_BAR_TXT);
-        graph_contaminants_bar.fig_out_path = PATHS(figure_base, GRAPH_CONTAM_BAR_PNG);
-        graph_contaminants_bar.graph_title = database_shortname + GRAPH_CONTAM_TITLE;
-        graph_contaminants_bar.graph_type = GraphingManager::ENT_GRAPH_BAR_HORIZONTAL;
-        mpGraphingManager->initialize_graph_data(graph_contaminants_bar);
-
-        ss <<
-           "\n\tTotal unique contaminants: " << count_contam <<
-           "(" << contam_percent << "%): " <<
-           "\n\t\tTranscriptome reference sequences labeled as a contaminant (FASTA):\n\t\t\t"
-           << out_best_contams_filepath <<
-           "\n\t\tTranscriptome reference sequences labeled as a contaminant (TSV):\n\t\t\t"
-           << out_best_contams_filepath;
-    }
-
-=======
->>>>>>> 10605b7f
     // ********** Contaminant Calculations ************** //
     if (count_contam >= MIN_CONTAM_COUNT) {
         // Only show contaminant information if we have contaminants
