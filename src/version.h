--- conflicted
+++ resolved
@@ -6,11 +6,7 @@
  * For information, contact Alexander Hart at:
  *     entap.dev@gmail.com
  *
-<<<<<<< HEAD
  * Copyright 2017-2020, Alexander Hart, Dr. Jill Wegrzyn
-=======
- * Copyright 2017-2019, Alexander Hart, Dr. Jill Wegrzyn
->>>>>>> 5f533645
  *
  * This file is part of EnTAP.
  *
@@ -33,23 +29,13 @@
 
 #include "config.h"
 
-<<<<<<< HEAD
 #define LICENSE_YEAR_START      "2017"
-#define LICENSE_YEAR_END        "2019"
+#define LICENSE_YEAR_END        "2020"
 
 // When changing Version ensure the EnTAP Database version/FTP is up-to-date (EntapDatabase.h)
 #define MAJOR_VERSION     0
 #define MINOR_VERSION     10
 #define BUILD_VERSION     0
-=======
-#define LICENSE_YEAR_START      2017
-#define LICENSE_YEAR_END        2019
-
-// When changing Version ensure the EnTAP Database version/FTP is up-to-date if changed (EntapDatabase.h)
-#define MAJOR_VERSION     0
-#define MINOR_VERSION     9
-#define BUILD_VERSION     2
->>>>>>> 5f533645
 
 #define TO_STR2(x)             #x
 #define TO_STR(x)              TO_STR2(x)
