/*
 * Developed by Alexander Hart
 * Plant Computational Genomics Lab
 * University of Connecticut
 *
 * For information, contact Alexander Hart at:
 *     entap.dev@gmail.com
 *
 * Copyright 2017-2021, Alexander Hart, Dr. Jill Wegrzyn
 *
 * This file is part of EnTAP.
 *
 * EnTAP is free software: you can redistribute it and/or modify
 * it under the terms of the GNU General Public License as published by
 * the Free Software Foundation, either version 3 of the License, or
 * (at your option) any later version.
 *
 * EnTAP is distributed in the hope that it will be useful,
 * but WITHOUT ANY WARRANTY; without even the implied warranty of
 * MERCHANTABILITY or FITNESS FOR A PARTICULAR PURPOSE.  See the
 * GNU General Public License for more details.
 *
 * You should have received a copy of the GNU General Public License
 * along with EnTAP.  If not, see <http://www.gnu.org/licenses/>.
*/

#ifndef ENTAP_VERSION_H
#define ENTAP_VERSION_H

#include "config.h"

#define LICENSE_YEAR_START      "2017"
#define LICENSE_YEAR_END        "2020"

// When changing Version ensure the EnTAP Database version/FTP is up-to-date (EntapDatabase.h)
#define MAJOR_VERSION     0
#define MINOR_VERSION     10
<<<<<<< HEAD
#define BUILD_VERSION     6
=======
#define BUILD_VERSION     7
>>>>>>> 10605b7f

#define TO_STR2(x)             #x
#define TO_STR(x)              TO_STR2(x)

#ifndef RELEASE_BUILD
    #define ENTAP_VERSION_STR       (TO_STR(MAJOR_VERSION) "." TO_STR(MINOR_VERSION) "." \
                                    TO_STR(BUILD_VERSION) "-DEBUG")
#else
    #define ENTAP_VERSION_STR      (TO_STR(MAJOR_VERSION) "." TO_STR(MINOR_VERSION) "." \
                                    TO_STR(BUILD_VERSION))
#endif

#endif //ENTAP_VERSION_H<|MERGE_RESOLUTION|>--- conflicted
+++ resolved
@@ -35,11 +35,7 @@
 // When changing Version ensure the EnTAP Database version/FTP is up-to-date (EntapDatabase.h)
 #define MAJOR_VERSION     0
 #define MINOR_VERSION     10
-<<<<<<< HEAD
-#define BUILD_VERSION     6
-=======
 #define BUILD_VERSION     7
->>>>>>> 10605b7f
 
 #define TO_STR2(x)             #x
 #define TO_STR(x)              TO_STR2(x)
